--- conflicted
+++ resolved
@@ -198,24 +198,6 @@
     keyErrors,
     sessionWarningSubject$);
 
-<<<<<<< HEAD
-        log.debug("EME: Update session", evt);
-        return castToObservable(session.update(license)).pipe(
-          catchError((error: unknown) => {
-            const reason = error instanceof Error ? error.toString() :
-                                                    "`session.update` failed";
-            throw new EncryptedMediaError("KEY_UPDATE_ERROR", reason);
-          }),
-          mergeMap(() => {
-            // TODO: Works for Local Manifest for playing encrypted content but does not work for the rest...
-            // Have to find the right way the close the mediasKeysSessions when we have to...
-            return castToObservable(session.close());
-          }),
-          mapTo({ type: "session-updated" as const,
-                  value: { session, license, initData, initDataType } })
-        );
-      }));
-=======
   return !isNullOrUndefined(session.closed) ?
            sessionEvents
               // TODO There is a subtle TypeScript issue there that made casting
@@ -224,7 +206,6 @@
              .pipe(takeUntil(castToObservable(session.closed as Promise<unknown>))) :
            sessionEvents;
 }
->>>>>>> 0310640f
 
 /**
  * Check current MediaKeyStatus for each key in the given MediaKeySession and
