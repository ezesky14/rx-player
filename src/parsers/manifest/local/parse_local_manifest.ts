--- conflicted
+++ resolved
@@ -47,34 +47,6 @@
                     " is not compatible with the current version of the RxPlayer");
   }
   const periodIdGenerator = idGenerator();
-<<<<<<< HEAD
-  const { isFinished } = localManifest;
-  const manifest: IParsedManifest = {
-    availabilityStartTime: 0,
-    expired: localManifest.expired,
-    transportType: "local",
-    isDynamic: !localManifest.isFinished,
-    isLive: false,
-    uris: [],
-    periods: localManifest.periods
-      .map(period => parsePeriod(period, periodIdGenerator, isFinished)),
-  };
-  const maximumPosition = getMaximumPosition(manifest);
-  if (maximumPosition !== undefined) {
-    manifest.maximumTime = {
-        isContinuous : false,
-        value : localManifest.duration,
-        time : performance.now(),
-    };
-  }
-  const minimumPosition = getMinimumPosition(manifest);
-  manifest.minimumTime = {
-    isContinuous : false,
-    value : minimumPosition !== undefined ? minimumPosition : 0,
-    time : performance.now(),
-  };
-  return manifest;
-=======
   const { minimumPosition,
           maximumPosition,
           isFinished } = localManifest;
@@ -95,7 +67,6 @@
                                             value: maximumPosition,
                                             time: performance.now() } },
            periods: parsedPeriods };
->>>>>>> 0310640f
 }
 
 /**
