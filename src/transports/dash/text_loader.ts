/**
 * Copyright 2015 CANAL+ Group
 *
 * Licensed under the Apache License, Version 2.0 (the "License");
 * you may not use this file except in compliance with the License.
 * You may obtain a copy of the License at
 *
 *     http://www.apache.org/licenses/LICENSE-2.0
 *
 * Unless required by applicable law or agreed to in writing, software
 * distributed under the License is distributed on an "AS IS" BASIS,
 * WITHOUT WARRANTIES OR CONDITIONS OF ANY KIND, either express or implied.
 * See the License for the specific language governing permissions and
 * limitations under the License.
 */

import { of as observableOf } from "rxjs";
import { tap } from "rxjs/operators";
import request, {
  fetchIsSupported,
} from "../../utils/request";
import warnOnce from "../../utils/warn_once";
import {
  ISegmentLoaderArguments,
  ISegmentLoaderObservable,
} from "../types";
import byteRange from "../utils/byte_range";
import checkISOBMFFIntegrity from "../utils/check_isobmff_integrity";
import isMP4EmbeddedTextTrack from "../utils/is_mp4_embedded_text_track";
import initSegmentLoader from "./init_segment_loader";
import lowLatencySegmentLoader from "./low_latency_segment_loader";

/**
 * Perform requests for "text" segments
 * @param {boolean} lowLatencyMode
 * @returns {Function}
 */
export default function generateTextTrackLoader(
  { lowLatencyMode,
    checkMediaSegmentIntegrity } : { lowLatencyMode : boolean;
                                     checkMediaSegmentIntegrity? : boolean; }
) : (x : ISegmentLoaderArguments) => ISegmentLoaderObservable< ArrayBuffer |
                                                               string |
                                                               null > {
  if (checkMediaSegmentIntegrity !== true) {
    return textTrackLoader;
  }
  return (content) => textTrackLoader(content).pipe(tap(res => {
    if ((res.type === "data-loaded" || res.type === "data-chunk") &&
        res.value.responseData !== null &&
        typeof res.value.responseData !== "string")
    {
      checkISOBMFFIntegrity(new Uint8Array(res.value.responseData),
                            content.segment.isInit);
    }
  }));

  /**
   * @param {Object} args
   * @returns {Observable}
   */
  function textTrackLoader(
    args : ISegmentLoaderArguments
  ) : ISegmentLoaderObservable< ArrayBuffer | string | null > {
    const { range } = args.segment;
    const { url } = args;

<<<<<<< HEAD
    if (url == null) {
=======
    if (mediaURL === null) {
>>>>>>> 509a3bfa
      return observableOf({ type: "data-created",
                            value: { responseData: null } });
    }

    if (args.segment.isInit) {
      return initSegmentLoader(url, args);
    }

    const isMP4Embedded = isMP4EmbeddedTextTrack(args.representation);
    if (lowLatencyMode && isMP4Embedded) {
      if (fetchIsSupported()) {
        return lowLatencySegmentLoader(url, args);
      } else {
        warnOnce("DASH: Your browser does not have the fetch API. You will have " +
                 "a higher chance of rebuffering when playing close to the live edge");
      }
    }

    // ArrayBuffer when in mp4 to parse isobmff manually, text otherwise
    const responseType = isMP4Embedded ?  "arraybuffer" :
                                          "text";
    return request<ArrayBuffer|string>({ url,
                                         responseType,
                                         headers: Array.isArray(range) ?
                                           { Range: byteRange(range) } :
                                           null,
                                         sendProgressEvents: true });
  }
}<|MERGE_RESOLUTION|>--- conflicted
+++ resolved
@@ -65,11 +65,7 @@
     const { range } = args.segment;
     const { url } = args;
 
-<<<<<<< HEAD
-    if (url == null) {
-=======
-    if (mediaURL === null) {
->>>>>>> 509a3bfa
+    if (url === null) {
       return observableOf({ type: "data-created",
                             value: { responseData: null } });
     }
